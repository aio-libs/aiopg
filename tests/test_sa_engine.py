import asyncio
from aiopg.connection import TIMEOUT
from psycopg2.extensions import parse_dsn

import pytest
sa = pytest.importorskip("aiopg.sa")  # noqa

from sqlalchemy import MetaData, Table, Column, Integer, String

meta = MetaData()
tbl = Table('sa_tbl3', meta,
            Column('id', Integer, nullable=False,
                   primary_key=True),
            Column('name', String(255)))


@pytest.fixture
def engine(make_engine, loop):
    @asyncio.coroutine
    def start():
        engine = yield from make_engine()
        with (yield from engine) as conn:
            yield from conn.execute("DROP TABLE IF EXISTS sa_tbl3")
            yield from conn.execute("CREATE TABLE sa_tbl3 "
                                    "(id serial, name varchar(255))")
        return engine
    return loop.run_until_complete(start())


def test_dialect(engine):
    assert sa.engine._dialect is engine.dialect


def test_name(engine):
    assert 'postgresql' == engine.name


def test_driver(engine):
    assert 'psycopg2' == engine.driver


def test_dsn(engine, pg_params):
<<<<<<< HEAD
    pg_params = pg_params.copy()
    pg_params['password'] = 'x' * len(pg_params['password'])

    pg_params['dbname'] = pg_params['database']
    del pg_params['database']

    pg_params['port'] = str(pg_params['port'])

    # dictionary keys are unsorted so we need this hack
    dsn_params = dict([tpl.split('=') for tpl in engine.dsn.split(' ')])
    assert dsn_params == pg_params
=======
    params = pg_params.copy()
    params['password'] = 'xxx'
    params['dbname'] = params.pop('database')
    params['port'] = str(params['port'])
    assert parse_dsn(engine.dsn) == params
>>>>>>> 9996089f


def test_minsize(engine):
    assert 1 == engine.minsize


def test_maxsize(engine):
    assert 10 == engine.maxsize


def test_size(engine):
    assert 1 == engine.size


def test_freesize(engine):
    assert 1 == engine.freesize


@asyncio.coroutine
def test_make_engine_with_default_loop(make_engine, loop):
    asyncio.set_event_loop(loop)
    engine = yield from make_engine(use_loop=False)
    engine.close()
    yield from engine.wait_closed()


def test_not_context_manager(engine):
    with pytest.raises(RuntimeError):
        with engine:
            pass


@asyncio.coroutine
def test_release_transacted(engine):
    conn = yield from engine.acquire()
    tr = yield from conn.begin()
    with pytest.raises(sa.InvalidRequestError):
        engine.release(conn)
    del tr
    yield from conn.close()


def test_timeout(engine):
    assert TIMEOUT == engine.timeout


@asyncio.coroutine
def test_timeout_override(make_engine):
    timeout = 1
    engine = yield from make_engine(timeout=timeout)
    assert timeout == engine.timeout
    conn = yield from engine.acquire()
    with pytest.raises(asyncio.TimeoutError):
        yield from conn.execute("SELECT pg_sleep(10)")

    engine.terminate()
    yield from engine.wait_closed()


@asyncio.coroutine
def test_cannot_acquire_after_closing(make_engine):
    engine = yield from make_engine()
    engine.close()

    with pytest.raises(RuntimeError):
        yield from engine.acquire()

    yield from engine.wait_closed()


@asyncio.coroutine
def test_wait_closed(make_engine, loop):
    engine = yield from make_engine(minsize=10)

    c1 = yield from engine.acquire()
    c2 = yield from engine.acquire()
    assert 10 == engine.size
    assert 8 == engine.freesize

    ops = []

    @asyncio.coroutine
    def do_release(conn):
        yield from asyncio.sleep(0, loop=loop)
        engine.release(conn)
        ops.append('release')

    @asyncio.coroutine
    def wait_closed():
        yield from engine.wait_closed()
        ops.append('wait_closed')

    engine.close()
    yield from asyncio.gather(wait_closed(),
                              do_release(c1),
                              do_release(c2),
                              loop=loop)
    assert ['release', 'release', 'wait_closed'] == ops
    assert 0 == engine.freesize


@asyncio.coroutine
def test_terminate_with_acquired_connections(make_engine):
    engine = yield from make_engine()
    conn = yield from engine.acquire()
    engine.terminate()
    yield from engine.wait_closed()

    assert conn.closed<|MERGE_RESOLUTION|>--- conflicted
+++ resolved
@@ -40,26 +40,11 @@
 
 
 def test_dsn(engine, pg_params):
-<<<<<<< HEAD
-    pg_params = pg_params.copy()
-    pg_params['password'] = 'x' * len(pg_params['password'])
-
-    pg_params['dbname'] = pg_params['database']
-    del pg_params['database']
-
-    pg_params['port'] = str(pg_params['port'])
-
-    # dictionary keys are unsorted so we need this hack
-    dsn_params = dict([tpl.split('=') for tpl in engine.dsn.split(' ')])
-    assert dsn_params == pg_params
-=======
     params = pg_params.copy()
     params['password'] = 'xxx'
-    params['dbname'] = params.pop('database')
+    params['dbname'] = params['database'].pop()
     params['port'] = str(params['port'])
     assert parse_dsn(engine.dsn) == params
->>>>>>> 9996089f
-
 
 def test_minsize(engine):
     assert 1 == engine.minsize
