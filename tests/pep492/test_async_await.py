import asyncio
import pytest
import psycopg2
import aiopg
import aiopg.sa
from aiopg.sa import SAConnection


async def test_cursor_await(make_connection):
    conn = await make_connection()

    cursor = await conn.cursor()
    await cursor.execute('SELECT 42;')
    resp = await cursor.fetchone()
    assert resp == (42, )
    cursor.close()


async def test_connect_context_manager(loop, pg_params):
    async with aiopg.connect(loop=loop, **pg_params) as conn:
        cursor = await conn.cursor()
        await cursor.execute('SELECT 42')
        resp = await cursor.fetchone()
        assert resp == (42, )
        cursor.close()
    assert conn.closed


async def test_pool_cursor_context_manager(loop, pg_params):
    async with aiopg.create_pool(loop=loop, **pg_params) as pool:
        async with pool.cursor() as cursor:
            await cursor.execute('SELECT 42')
            resp = await cursor.fetchone()
            assert resp == (42, )
        assert cursor.closed
    assert pool.closed


async def test_pool_cursor_await_context_manager(loop, pg_params):
    async with aiopg.create_pool(loop=loop, **pg_params) as pool:
        with (await pool.cursor()) as cursor:
            await cursor.execute('SELECT 42')
            resp = await cursor.fetchone()
            assert resp == (42, )
        assert cursor.closed
    assert pool.closed


async def test_connection_context_manager(make_connection):
    conn = await make_connection()
    assert not conn.closed
    async with conn:
        cursor = await conn.cursor()
        await cursor.execute('SELECT 42;')
        resp = await cursor.fetchone()
        assert resp == (42, )
        cursor.close()
    assert conn.closed


async def test_cursor_create_with_context_manager(make_connection):
    conn = await make_connection()

    async with conn.cursor() as cursor:
        await cursor.execute('SELECT 42;')
        resp = await cursor.fetchone()
        assert resp == (42, )
        assert not cursor.closed

    assert cursor.closed


<<<<<<< HEAD
=======
@asyncio.coroutine
async def test_two_cursor_create_with_context_manager(make_connection):
    conn = await make_connection()

    async with conn.cursor() as cursor1, conn.cursor() as cursor2:
        assert cursor1.closed
        assert not cursor2.closed


@asyncio.coroutine
>>>>>>> 8cea23ea
async def test_pool_context_manager_timeout(pg_params, loop):
    async with aiopg.create_pool(loop=loop, **pg_params, minsize=1,
                                 maxsize=1) as pool:
        cursor_ctx = await pool.cursor()
        with pytest.raises(psycopg2.ProgrammingError):
            with cursor_ctx as cursor:
                hung_task = cursor.execute('SELECT pg_sleep(10000);')
                # start task
                fut = loop.create_task(hung_task)
                # sleep for a bit so it gets going
                await asyncio.sleep(1)

        fut.cancel()
        cursor_ctx = await pool.cursor()
        with cursor_ctx as cursor:
            await cursor.execute('SELECT 42;')
            resp = await cursor.fetchone()
            assert resp == (42, )

    assert cursor.closed
    assert pool.closed


async def test_cursor_with_context_manager(make_connection):
    conn = await make_connection()
    cursor = await conn.cursor()
    await cursor.execute('SELECT 42;')

    assert not cursor.closed
    async with cursor:
        resp = await cursor.fetchone()
        assert resp == (42, )
    assert cursor.closed


async def test_cursor_lightweight(make_connection):
    conn = await make_connection()
    cursor = await conn.cursor()
    await cursor.execute('SELECT 42;')

    assert not cursor.closed
    async with cursor:
        pass
    assert cursor.closed


async def test_pool_context_manager(pg_params, loop):
    pool = await aiopg.create_pool(loop=loop, **pg_params)

    async with pool:
        conn = await pool.acquire()
        async with conn.cursor() as cursor:
            await cursor.execute('SELECT 42;')
            resp = await cursor.fetchone()
            assert resp == (42, )
        pool.release(conn)
    assert cursor.closed
    assert pool.closed


async def test_create_pool_context_manager(pg_params, loop):
    async with aiopg.create_pool(loop=loop, **pg_params) as pool:
        async with pool.acquire() as conn:
            async with conn.cursor() as cursor:
                await cursor.execute('SELECT 42;')
                resp = await cursor.fetchone()
                assert resp == (42, )

    assert cursor.closed
    assert conn.closed
    assert pool.closed


async def test_cursor_aiter(make_connection):
    result = []
    conn = await make_connection()
    assert not conn.closed
    async with conn:
        cursor = await conn.cursor()
        await cursor.execute('SELECT generate_series(1, 5);')
        async for v in cursor:
            result.append(v)
        assert result == [(1,), (2, ), (3, ), (4, ), (5, )]
        cursor.close()
    assert conn.closed


async def test_engine_context_manager(pg_params, loop):
    engine = await aiopg.sa.create_engine(loop=loop, **pg_params)
    async with engine:
        conn = await engine.acquire()
        assert isinstance(conn, SAConnection)
        engine.release(conn)
    assert engine.closed


async def test_create_engine_context_manager(pg_params, loop):
    async with aiopg.sa.create_engine(loop=loop, **pg_params) as engine:
        async with engine.acquire() as conn:
            assert isinstance(conn, SAConnection)
    assert engine.closed


async def test_result_proxy_aiter(pg_params, loop):
    sql = 'SELECT generate_series(1, 5);'
    result = []
    async with aiopg.sa.create_engine(loop=loop, **pg_params) as engine:
        async with engine.acquire() as conn:
            async with conn.execute(sql) as cursor:
                async for v in cursor:
                    result.append(v)
                assert result == [(1,), (2, ), (3, ), (4, ), (5, )]
            assert cursor.closed
    assert conn.closed


async def test_transaction_context_manager(pg_params, loop):
    sql = 'SELECT generate_series(1, 5);'
    result = []
    async with aiopg.sa.create_engine(loop=loop, **pg_params) as engine:
        async with engine.acquire() as conn:
            async with conn.begin() as tr:
                async with conn.execute(sql) as cursor:
                    async for v in cursor:
                        result.append(v)
                    assert tr.is_active
                assert result == [(1,), (2, ), (3, ), (4, ), (5, )]
                assert cursor.closed
            assert not tr.is_active

            tr2 = await conn.begin()
            async with tr2:
                assert tr2.is_active
                async with conn.execute('SELECT 1;') as cursor:
                    rec = await cursor.scalar()
                    assert rec == 1
                    cursor.close()
            assert not tr2.is_active

    assert conn.closed


async def test_transaction_context_manager_error(pg_params, loop):
    async with aiopg.sa.create_engine(loop=loop, **pg_params) as engine:
        async with engine.acquire() as conn:
            with pytest.raises(RuntimeError) as ctx:
                async with conn.begin() as tr:
                    assert tr.is_active
                    raise RuntimeError('boom')
            assert str(ctx.value) == 'boom'
            assert not tr.is_active
    assert conn.closed


async def test_transaction_context_manager_commit_once(pg_params, loop):
    async with aiopg.sa.create_engine(loop=loop, **pg_params) as engine:
        async with engine.acquire() as conn:
            async with conn.begin() as tr:
                # check that in context manager we do not execute
                # commit for second time. Two commits in row causes
                # InvalidRequestError exception
                await tr.commit()
            assert not tr.is_active

            tr2 = await conn.begin()
            async with tr2:
                assert tr2.is_active
                # check for double commit one more time
                await tr2.commit()
            assert not tr2.is_active
    assert conn.closed


async def test_transaction_context_manager_nested_commit(pg_params, loop):
    sql = 'SELECT generate_series(1, 5);'
    result = []
    async with aiopg.sa.create_engine(loop=loop, **pg_params) as engine:
        async with engine.acquire() as conn:
            async with conn.begin_nested() as tr1:
                async with conn.begin_nested() as tr2:
                    async with conn.execute(sql) as cursor:
                        async for v in cursor:
                            result.append(v)
                        assert tr1.is_active
                        assert tr2.is_active
                    assert result == [(1,), (2, ), (3, ), (4, ), (5, )]
                    assert cursor.closed
                assert not tr2.is_active

                tr2 = await conn.begin_nested()
                async with tr2:
                    assert tr2.is_active
                    async with conn.execute('SELECT 1;') as cursor:
                        rec = await cursor.scalar()
                        assert rec == 1
                        cursor.close()
                assert not tr2.is_active
            assert not tr1.is_active

    assert conn.closed


async def test_sa_connection_execute(pg_params, loop):
    sql = 'SELECT generate_series(1, 5);'
    result = []
    async with aiopg.sa.create_engine(loop=loop, **pg_params) as engine:
        async with engine.acquire() as conn:
            async for value in conn.execute(sql):
                result.append(value)
            assert result == [(1,), (2, ), (3, ), (4, ), (5, )]
    assert conn.closed<|MERGE_RESOLUTION|>--- conflicted
+++ resolved
@@ -70,9 +70,6 @@
     assert cursor.closed
 
 
-<<<<<<< HEAD
-=======
-@asyncio.coroutine
 async def test_two_cursor_create_with_context_manager(make_connection):
     conn = await make_connection()
 
@@ -81,8 +78,6 @@
         assert not cursor2.closed
 
 
-@asyncio.coroutine
->>>>>>> 8cea23ea
 async def test_pool_context_manager_timeout(pg_params, loop):
     async with aiopg.create_pool(loop=loop, **pg_params, minsize=1,
                                  maxsize=1) as pool:
