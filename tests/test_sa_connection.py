from unittest import mock

import psycopg2
import pytest
from sqlalchemy import Column, Integer, MetaData, String, Table
from sqlalchemy.schema import CreateTable, DropTable

<<<<<<< HEAD
from aiopg import Cursor
=======
from sqlalchemy import MetaData, Table, Column, Integer, String, select, func
from sqlalchemy.schema import DropTable, CreateTable

import psycopg2
>>>>>>> 9fdf7b92

sa = pytest.importorskip("aiopg.sa")  # noqa

meta = MetaData()
tbl = Table('sa_tbl', meta,
            Column('id', Integer, nullable=False,
                   primary_key=True),
            Column('name', String(255)))


@pytest.fixture
def connect(make_connection):
    async def go(**kwargs):
        conn = await make_connection(**kwargs)
        cur = await conn.cursor()
        await cur.execute("DROP TABLE IF EXISTS sa_tbl")
        await cur.execute("CREATE TABLE sa_tbl "
                          "(id serial, name varchar(255))")
        await cur.execute("INSERT INTO sa_tbl (name)"
                          "VALUES ('first')")
        cur.close()

        engine = mock.Mock(from_spec=sa.engine.Engine)
        engine.dialect = sa.engine._dialect
        return sa.SAConnection(conn, engine)

    yield go


async def test_execute_text_select(connect):
    conn = await connect()
    res = await conn.execute("SELECT * FROM sa_tbl;")
    assert isinstance(res.cursor, Cursor)
    assert ('id', 'name') == res.keys()
    rows = await res.fetchall()
    assert res.closed
    assert res.cursor is None
    assert 1 == len(rows)
    row = rows[0]
    assert 1 == row[0]
    assert 1 == row['id']
    assert 1 == row.id
    assert 'first' == row[1]
    assert 'first' == row['name']
    assert 'first' == row.name


async def test_execute_sa_select(connect):
    conn = await connect()
    res = await conn.execute(tbl.select())
    assert isinstance(res.cursor, Cursor)
    assert ('id', 'name') == res.keys()
    rows = await res.fetchall()
    assert res.closed
    assert res.cursor is None
    assert res.returns_rows

    assert 1 == len(rows)
    row = rows[0]
    assert 1 == row[0]
    assert 1 == row['id']
    assert 1 == row.id
    assert 'first' == row[1]
    assert 'first' == row['name']
    assert 'first' == row.name


async def test_execute_sa_insert_with_dict(connect):
    conn = await connect()
    await conn.execute(tbl.insert(), {"id": 2, "name": "second"})

    res = await conn.execute(tbl.select())
    rows = await res.fetchall()
    assert 2 == len(rows)
    assert (1, 'first') == rows[0]
    assert (2, 'second') == rows[1]


async def test_execute_sa_insert_with_tuple(connect):
    conn = await connect()
    await conn.execute(tbl.insert(), (2, "second"))

    res = await conn.execute(tbl.select())
    rows = await res.fetchall()
    assert 2 == len(rows)
    assert (1, 'first') == rows[0]
    assert (2, 'second') == rows[1]


async def test_execute_sa_insert_named_params(connect):
    conn = await connect()
    await conn.execute(tbl.insert(), id=2, name="second")

    res = await conn.execute(tbl.select())
    rows = await res.fetchall()
    assert 2 == len(rows)
    assert (1, 'first') == rows[0]
    assert (2, 'second') == rows[1]


async def test_execute_sa_insert_positional_params(connect):
    conn = await connect()
    await conn.execute(tbl.insert(), 2, "second")

    res = await conn.execute(tbl.select())
    rows = await res.fetchall()
    assert 2 == len(rows)
    assert (1, 'first') == rows[0]
    assert (2, 'second') == rows[1]


async def test_scalar(connect):
    conn = await connect()
    tbl.count
    res = await conn.scalar(select([func.count()]).select_from(tbl))
    assert 1, res


async def test_scalar_None(connect):
    conn = await connect()
    await conn.execute(tbl.delete())
    res = await conn.scalar(tbl.select())
    assert res is None


async def test_row_proxy(connect):
    conn = await connect()
    res = await conn.execute(tbl.select())
    rows = await res.fetchall()
    row = rows[0]
    row2 = await (await conn.execute(tbl.select())).first()
    assert 2 == len(row)
    assert ['id', 'name'] == list(row)
    assert 'id' in row
    assert 'unknown' not in row
    assert 'first' == row.name
    assert 'first' == row[tbl.c.name]
    with pytest.raises(AttributeError):
        row.unknown
    assert "(1, 'first')" == repr(row)
    assert (1, 'first') == row.as_tuple()
    assert (555, 'other') != row.as_tuple()
    assert row2 == row
    assert not (row2 != row)
    assert 5 != row


async def test_insert(connect):
    conn = await connect()
    res = await conn.execute(tbl.insert().values(name='second'))
    assert ('id',) == res.keys()
    assert 1 == res.rowcount
    assert res.returns_rows

    rows = await res.fetchall()
    assert 1 == len(rows)
    assert 2 == rows[0].id


async def test_raw_insert(connect):
    conn = await connect()
    await conn.execute(
        "INSERT INTO sa_tbl (name) VALUES ('third')")
    res = await conn.execute(tbl.select())
    assert 2 == res.rowcount
    assert ('id', 'name') == res.keys()
    assert res.returns_rows

    rows = await res.fetchall()
    assert 2 == len(rows)
    assert 2 == rows[1].id


async def test_raw_insert_with_params(connect):
    conn = await connect()
    res = await conn.execute(
        "INSERT INTO sa_tbl (id, name) VALUES (%s, %s)",
        2, 'third')
    res = await conn.execute(tbl.select())
    assert 2 == res.rowcount
    assert ('id', 'name') == res.keys()
    assert res.returns_rows

    rows = await res.fetchall()
    assert 2 == len(rows)
    assert 2 == rows[1].id


async def test_raw_insert_with_params_dict(connect):
    conn = await connect()
    res = await conn.execute(
        "INSERT INTO sa_tbl (id, name) VALUES (%(id)s, %(name)s)",
        {'id': 2, 'name': 'third'})
    res = await conn.execute(tbl.select())
    assert 2 == res.rowcount
    assert ('id', 'name') == res.keys()
    assert res.returns_rows

    rows = await res.fetchall()
    assert 2 == len(rows)
    assert 2 == rows[1].id


async def test_raw_insert_with_named_params(connect):
    conn = await connect()
    res = await conn.execute(
        "INSERT INTO sa_tbl (id, name) VALUES (%(id)s, %(name)s)",
        id=2, name='third')
    res = await conn.execute(tbl.select())
    assert 2 == res.rowcount
    assert ('id', 'name') == res.keys()
    assert res.returns_rows

    rows = await res.fetchall()
    assert 2 == len(rows)
    assert 2 == rows[1].id


async def test_raw_insert_with_executemany(connect):
    conn = await connect()
    with pytest.raises(sa.ArgumentError):
        await conn.execute(
            "INSERT INTO sa_tbl (id, name) VALUES (%(id)s, %(name)s)",
            [(2, 'third'), (3, 'forth')])


async def test_delete(connect):
    conn = await connect()
    res = await conn.execute(tbl.delete().where(tbl.c.id == 1))
    assert () == res.keys()
    assert 1 == res.rowcount
    assert not res.returns_rows
    assert res.closed
    assert res.cursor is None


async def test_double_close(connect):
    conn = await connect()
    res = await conn.execute("SELECT 1")
    res.close()
    assert res.closed
    assert res.cursor is None
    res.close()
    assert res.closed
    assert res.cursor is None


async def test_fetchall(connect):
    conn = await connect()
    await conn.execute(tbl.insert().values(name='second'))

    res = await conn.execute(tbl.select())
    rows = await res.fetchall()
    assert 2 == len(rows)
    assert res.closed
    assert res.returns_rows
    assert [(1, 'first') == (2, 'second')], rows


async def test_fetchall_closed(connect):
    conn = await connect()
    await conn.execute(tbl.insert().values(name='second'))

    res = await conn.execute(tbl.select())
    res.close()
    with pytest.raises(sa.ResourceClosedError):
        await res.fetchall()


async def test_fetchall_not_returns_rows(connect):
    conn = await connect()
    res = await conn.execute(tbl.delete())
    with pytest.raises(sa.ResourceClosedError):
        await res.fetchall()


async def test_fetchone_closed(connect):
    conn = await connect()
    await conn.execute(tbl.insert().values(name='second'))

    res = await conn.execute(tbl.select())
    res.close()
    with pytest.raises(sa.ResourceClosedError):
        await res.fetchone()


async def test_first_not_returns_rows(connect):
    conn = await connect()
    res = await conn.execute(tbl.delete())
    with pytest.raises(sa.ResourceClosedError):
        await res.first()


async def test_fetchmany(connect):
    conn = await connect()
    await conn.execute(tbl.insert().values(name='second'))

    res = await conn.execute(tbl.select())
    rows = await res.fetchmany()
    assert 1 == len(rows)
    assert not res.closed
    assert res.returns_rows
    assert [(1, 'first')] == rows


async def test_fetchmany_with_size(connect):
    conn = await connect()
    await conn.execute(tbl.insert().values(name='second'))

    res = await conn.execute(tbl.select())
    rows = await res.fetchmany(100)
    assert 2 == len(rows)
    assert not res.closed
    assert res.returns_rows
    assert [(1, 'first') == (2, 'second')], rows


async def test_fetchmany_closed(connect):
    conn = await connect()
    await conn.execute(tbl.insert().values(name='second'))

    res = await conn.execute(tbl.select())
    res.close()
    with pytest.raises(sa.ResourceClosedError):
        await res.fetchmany()


async def test_fetchmany_with_size_closed(connect):
    conn = await connect()
    await conn.execute(tbl.insert().values(name='second'))

    res = await conn.execute(tbl.select())
    res.close()
    with pytest.raises(sa.ResourceClosedError):
        await res.fetchmany(5555)


async def test_fetchmany_not_returns_rows(connect):
    conn = await connect()
    res = await conn.execute(tbl.delete())
    with pytest.raises(sa.ResourceClosedError):
        await res.fetchmany()


async def test_fetchmany_close_after_last_read(connect):
    conn = await connect()

    res = await conn.execute(tbl.select())
    rows = await res.fetchmany()
    assert 1 == len(rows)
    assert not res.closed
    assert res.returns_rows
    assert [(1, 'first')] == rows
    rows2 = await res.fetchmany()
    assert 0 == len(rows2)
    assert res.closed


async def test_create_table(connect):
    conn = await connect()
    res = await conn.execute(DropTable(tbl))
    with pytest.raises(sa.ResourceClosedError):
        await res.fetchmany()

    with pytest.raises(psycopg2.ProgrammingError):
        await conn.execute("SELECT * FROM sa_tbl")

    res = await conn.execute(CreateTable(tbl))
    with pytest.raises(sa.ResourceClosedError):
        await res.fetchmany()

    res = await conn.execute("SELECT * FROM sa_tbl")
    assert 0 == len(await res.fetchall())<|MERGE_RESOLUTION|>--- conflicted
+++ resolved
@@ -2,19 +2,10 @@
 
 import psycopg2
 import pytest
-from sqlalchemy import Column, Integer, MetaData, String, Table
+from sqlalchemy import Column, Integer, MetaData, String, Table, func, select
 from sqlalchemy.schema import CreateTable, DropTable
 
-<<<<<<< HEAD
-from aiopg import Cursor
-=======
-from sqlalchemy import MetaData, Table, Column, Integer, String, select, func
-from sqlalchemy.schema import DropTable, CreateTable
-
-import psycopg2
->>>>>>> 9fdf7b92
-
-sa = pytest.importorskip("aiopg.sa")  # noqa
+from aiopg import Cursor, sa
 
 meta = MetaData()
 tbl = Table('sa_tbl', meta,
@@ -126,7 +117,6 @@
 
 async def test_scalar(connect):
     conn = await connect()
-    tbl.count
     res = await conn.scalar(select([func.count()]).select_from(tbl))
     assert 1, res
 
