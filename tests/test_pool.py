import asyncio
import unittest
from unittest import mock

from psycopg2.extensions import TRANSACTION_STATUS_INTRANS

import aiopg
from aiopg.connection import Connection, TIMEOUT
from aiopg.pool import Pool


class TestPool(unittest.TestCase):

    def setUp(self):
        self.loop = asyncio.new_event_loop()
        asyncio.set_event_loop(None)

    def tearDown(self):
        self.loop.close()
        self.loop = None

    @asyncio.coroutine
    def create_pool(self, no_loop=False, **kwargs):
        loop = None if no_loop else self.loop
        pool = yield from aiopg.create_pool(database='aiopg',
                                            user='aiopg',
                                            password='passwd',
                                            host='127.0.0.1',
                                            loop=loop,
                                            **kwargs)
        return pool

    def test_create_pool(self):

        @asyncio.coroutine
        def go():
            pool = yield from self.create_pool()
            self.assertIsInstance(pool, Pool)
            self.assertEqual(10, pool.minsize)
            self.assertEqual(10, pool.maxsize)
            self.assertEqual(10, pool.size)
            self.assertEqual(10, pool.freesize)
            self.assertEqual(TIMEOUT, pool.timeout)
            self.assertFalse(pool.echo)

        self.loop.run_until_complete(go())

    def test_create_pool2(self):

        @asyncio.coroutine
        def go():
            pool = yield from self.create_pool(minsize=10, maxsize=20)
            self.assertIsInstance(pool, Pool)
            self.assertEqual(10, pool.minsize)
            self.assertEqual(20, pool.maxsize)
            self.assertEqual(10, pool.size)
            self.assertEqual(10, pool.freesize)
            self.assertEqual(TIMEOUT, pool.timeout)

        self.loop.run_until_complete(go())

    def test_acquire(self):

        @asyncio.coroutine
        def go():
            pool = yield from self.create_pool()
            conn = yield from pool.acquire()
            self.assertIsInstance(conn, Connection)
            self.assertFalse(conn.closed)
            cur = yield from conn.cursor()
            yield from cur.execute('SELECT 1')
            val = yield from cur.fetchone()
            self.assertEqual((1,), val)

        self.loop.run_until_complete(go())

    def test_release(self):
        @asyncio.coroutine
        def go():
            pool = yield from self.create_pool()
            conn = yield from pool.acquire()
            self.assertEqual(9, pool.freesize)
            self.assertEqual({conn}, pool._used)
            pool.release(conn)
            self.assertEqual(10, pool.freesize)
            self.assertFalse(pool._used)

        self.loop.run_until_complete(go())

    def test_release_closed(self):
        @asyncio.coroutine
        def go():
            pool = yield from self.create_pool()
            conn = yield from pool.acquire()
            self.assertEqual(9, pool.freesize)
            yield from conn.close()
            pool.release(conn)
            self.assertEqual(9, pool.freesize)
            self.assertFalse(pool._used)
            self.assertEqual(9, pool.size)

            yield from pool.acquire()
            self.assertEqual(9, pool.freesize)
            self.assertEqual(10, pool.size)

        self.loop.run_until_complete(go())

    def test_bad_context_manager_usage(self):
        @asyncio.coroutine
        def go():
            pool = yield from self.create_pool()
            with self.assertRaises(RuntimeError):
                with pool:
                    pass

        self.loop.run_until_complete(go())

    def test_context_manager(self):
        @asyncio.coroutine
        def go():
            pool = yield from self.create_pool()
            with (yield from pool) as conn:
                self.assertIsInstance(conn, Connection)
                self.assertEqual(9, pool.freesize)
                self.assertEqual({conn}, pool._used)
            self.assertEqual(10, pool.freesize)

        self.loop.run_until_complete(go())

    def test_clear(self):
        @asyncio.coroutine
        def go():
            pool = yield from self.create_pool()
            yield from pool.clear()
            self.assertEqual(0, pool.freesize)

        self.loop.run_until_complete(go())

    def test_initial_empty(self):
        @asyncio.coroutine
        def go():
            pool = yield from self.create_pool(minsize=0)
            self.assertEqual(10, pool.maxsize)
            self.assertEqual(0, pool.minsize)
            self.assertEqual(0, pool.size)
            self.assertEqual(0, pool.freesize)

            with (yield from pool):
                self.assertEqual(1, pool.size)
                self.assertEqual(0, pool.freesize)
            self.assertEqual(1, pool.size)
            self.assertEqual(1, pool.freesize)

            conn1 = yield from pool.acquire()
            self.assertEqual(1, pool.size)
            self.assertEqual(0, pool.freesize)

            conn2 = yield from pool.acquire()
            self.assertEqual(2, pool.size)
            self.assertEqual(0, pool.freesize)

            pool.release(conn1)
            self.assertEqual(2, pool.size)
            self.assertEqual(1, pool.freesize)

            pool.release(conn2)
            self.assertEqual(2, pool.size)
            self.assertEqual(2, pool.freesize)

        self.loop.run_until_complete(go())

    def test_parallel_tasks(self):
        @asyncio.coroutine
        def go():
            pool = yield from self.create_pool(minsize=0, maxsize=2)
            self.assertEqual(2, pool.maxsize)
            self.assertEqual(0, pool.minsize)
            self.assertEqual(0, pool.size)
            self.assertEqual(0, pool.freesize)

            fut1 = pool.acquire()
            fut2 = pool.acquire()

            conn1, conn2 = yield from asyncio.gather(fut1, fut2,
                                                     loop=self.loop)
            self.assertEqual(2, pool.size)
            self.assertEqual(0, pool.freesize)
            self.assertEqual({conn1, conn2}, pool._used)

            pool.release(conn1)
            self.assertEqual(2, pool.size)
            self.assertEqual(1, pool.freesize)
            self.assertEqual({conn2}, pool._used)

            pool.release(conn2)
            self.assertEqual(2, pool.size)
            self.assertEqual(2, pool.freesize)
            self.assertFalse(conn1.closed)
            self.assertFalse(conn2.closed)

            conn3 = yield from pool.acquire()
            self.assertIs(conn3, conn1)

        self.loop.run_until_complete(go())

    def test_parallel_tasks_more(self):
        @asyncio.coroutine
        def go():
            pool = yield from self.create_pool(minsize=0, maxsize=3)

            fut1 = pool.acquire()
            fut2 = pool.acquire()
            fut3 = pool.acquire()

            conn1, conn2, conn3 = yield from asyncio.gather(fut1, fut2, fut3,
                                                            loop=self.loop)
            self.assertEqual(3, pool.size)
            self.assertEqual(0, pool.freesize)
            self.assertEqual({conn1, conn2, conn3}, pool._used)

            pool.release(conn1)
            self.assertEqual(3, pool.size)
            self.assertEqual(1, pool.freesize)
            self.assertEqual({conn2, conn3}, pool._used)

            pool.release(conn2)
            self.assertEqual(3, pool.size)
            self.assertEqual(2, pool.freesize)
            self.assertEqual({conn3}, pool._used)
            self.assertFalse(conn1.closed)
            self.assertFalse(conn2.closed)

            pool.release(conn3)
            self.assertEqual(3, pool.size)
            self.assertEqual(3, pool.freesize)
            self.assertFalse(pool._used)
            self.assertFalse(conn1.closed)
            self.assertFalse(conn2.closed)
            self.assertFalse(conn3.closed)

            conn4 = yield from pool.acquire()
            self.assertIs(conn4, conn1)

        self.loop.run_until_complete(go())

    def test_default_event_loop(self):
        asyncio.set_event_loop(self.loop)

        @asyncio.coroutine
        def go():
            pool = yield from self.create_pool(no_loop=True)
            self.assertIs(pool._loop, self.loop)

        self.loop.run_until_complete(go())

    def test_cursor(self):
        @asyncio.coroutine
        def go():
            pool = yield from self.create_pool()
            with (yield from pool.cursor()) as cur:
                yield from cur.execute('SELECT 1')
                ret = yield from cur.fetchone()
                self.assertEqual((1,), ret)
            self.assertTrue(cur.closed)

        self.loop.run_until_complete(go())

    @mock.patch("aiopg.pool.logger")
    def test_release_with_invalid_status(self, m_log):
        @asyncio.coroutine
        def go():
            pool = yield from self.create_pool()
            conn = yield from pool.acquire()
            self.assertEqual(9, pool.freesize)
            self.assertEqual({conn}, pool._used)
            cur = yield from conn.cursor()
            yield from cur.execute('BEGIN')
            cur.close()

            pool.release(conn)
            self.assertEqual(9, pool.freesize)
            self.assertFalse(pool._used)
            self.assertTrue(conn.closed)
            m_log.warning.assert_called_with(
                "Invalid transaction status on released connection: %d",
                TRANSACTION_STATUS_INTRANS)

        self.loop.run_until_complete(go())

    def test__fill_free(self):
        @asyncio.coroutine
        def go():
            pool = yield from self.create_pool(minsize=1)
            with (yield from pool):
                self.assertEqual(0, pool.freesize)
                self.assertEqual(1, pool.size)

                conn = yield from asyncio.wait_for(pool.acquire(),
                                                   timeout=0.5,
                                                   loop=self.loop)
                self.assertEqual(0, pool.freesize)
                self.assertEqual(2, pool.size)
                pool.release(conn)
                self.assertEqual(1, pool.freesize)
                self.assertEqual(2, pool.size)
            self.assertEqual(2, pool.freesize)
            self.assertEqual(2, pool.size)

        self.loop.run_until_complete(go())

    def test_connect_from_acquire(self):
        @asyncio.coroutine
        def go():
            pool = yield from self.create_pool(minsize=0)
            self.assertEqual(0, pool.freesize)
            self.assertEqual(0, pool.size)
            with (yield from pool):
                self.assertEqual(1, pool.size)
                self.assertEqual(0, pool.freesize)
            self.assertEqual(1, pool.size)
            self.assertEqual(1, pool.freesize)
        self.loop.run_until_complete(go())

    def test_create_pool_with_timeout(self):

        @asyncio.coroutine
        def go():
            timeout = 0.1
            pool = yield from self.create_pool(timeout=timeout)
            self.assertEqual(timeout, pool.timeout)
            conn = yield from pool.acquire()
            self.assertEqual(timeout, conn.timeout)

        self.loop.run_until_complete(go())

    def test_cursor_with_timeout(self):
        @asyncio.coroutine
        def go():
            timeout = 0.1
            pool = yield from self.create_pool()
            with (yield from pool.cursor(timeout=timeout)) as cur:
                self.assertEqual(timeout, cur.timeout)

        self.loop.run_until_complete(go())

    def test_concurrency(self):
        @asyncio.coroutine
        def go():
            pool = yield from self.create_pool(minsize=2, maxsize=4)
            c1 = yield from pool.acquire()
            self.addCleanup(pool.release, c1)
            c2 = yield from pool.acquire()
            self.addCleanup(pool.release, c2)
            self.assertEqual(0, pool.freesize)
            self.assertEqual(2, pool.size)

        self.loop.run_until_complete(go())

    def test_invalid_minsize_and_maxsize(self):

        @asyncio.coroutine
        def go():
            with self.assertRaises(ValueError):
                yield from self.create_pool(minsize=-1)

            with self.assertRaises(ValueError):
                yield from self.create_pool(minsize=5, maxsize=2)

        self.loop.run_until_complete(go())

<<<<<<< HEAD
    def test_true_parallel_tasks(self):
        @asyncio.coroutine
        def go():
            pool = yield from self.create_pool(minsize=0, maxsize=1)
            self.assertEqual(1, pool.maxsize)
            self.assertEqual(0, pool.minsize)
            self.assertEqual(0, pool.size)
            self.assertEqual(0, pool.freesize)

            maxsize = 0
            minfreesize = 100

            def inner():
                nonlocal maxsize, minfreesize
                maxsize = max(maxsize, pool.size)
                minfreesize = min(minfreesize, pool.freesize)
                conn = yield from pool.acquire()
                maxsize = max(maxsize, pool.size)
                minfreesize = min(minfreesize, pool.freesize)
                yield from asyncio.sleep(0.01, loop=self.loop)
                pool.release(conn)
                maxsize = max(maxsize, pool.size)
                minfreesize = min(minfreesize, pool.freesize)

            yield from asyncio.gather(inner(), inner(),
                                      loop=self.loop)

            self.assertEqual(1, maxsize)
            self.assertEqual(0, minfreesize)

        self.loop.run_until_complete(go())

    def test_cannot_acquire_after_closing(self):
        @asyncio.coroutine
        def go():
            pool = yield from self.create_pool()
            pool.close()

            with self.assertRaises(RuntimeError):
                yield from pool.acquire()

        self.loop.run_until_complete(go())

    def test_wait_closed(self):
        @asyncio.coroutine
        def go():
            pool = yield from self.create_pool()

            c1 = yield from pool.acquire()
            c2 = yield from pool.acquire()
            self.assertEqual(10, pool.size)
            self.assertEqual(8, pool.freesize)

            ops = []

            @asyncio.coroutine
            def do_release(conn):
                yield from asyncio.sleep(0, loop=self.loop)
                pool.release(conn)
                ops.append('release')

            @asyncio.coroutine
            def wait_closed():
                yield from pool.wait_closed()
                ops.append('wait_closed')

            pool.close()
            yield from asyncio.gather(wait_closed(),
                                      do_release(c1),
                                      do_release(c2),
                                      loop=self.loop)
            self.assertEqual(['release', 'release', 'wait_closed'], ops)
            self.assertEqual(0, pool.freesize)
=======
    def test_echo(self):
        @asyncio.coroutine
        def go():
            pool = yield from self.create_pool(echo=True)
            self.assertTrue(pool.echo)

            with (yield from pool) as conn:
                self.assertTrue(conn.echo)
>>>>>>> a2d86384

        self.loop.run_until_complete(go())<|MERGE_RESOLUTION|>--- conflicted
+++ resolved
@@ -368,7 +368,6 @@
 
         self.loop.run_until_complete(go())
 
-<<<<<<< HEAD
     def test_true_parallel_tasks(self):
         @asyncio.coroutine
         def go():
@@ -442,7 +441,9 @@
                                       loop=self.loop)
             self.assertEqual(['release', 'release', 'wait_closed'], ops)
             self.assertEqual(0, pool.freesize)
-=======
+
+        self.loop.run_until_complete(go())
+
     def test_echo(self):
         @asyncio.coroutine
         def go():
@@ -451,6 +452,5 @@
 
             with (yield from pool) as conn:
                 self.assertTrue(conn.echo)
->>>>>>> a2d86384
 
         self.loop.run_until_complete(go())