--- conflicted
+++ resolved
@@ -1,14 +1,9 @@
 from unittest import mock
 
 import pytest
-from sqlalchemy import Column, Integer, MetaData, String, Table
-
-sa = pytest.importorskip("aiopg.sa")  # noqa
-
-<<<<<<< HEAD
-=======
-from sqlalchemy import MetaData, Table, Column, Integer, String, select, func
->>>>>>> 9fdf7b92
+from sqlalchemy import Column, Integer, MetaData, String, Table, func, select
+
+from aiopg import sa
 
 meta = MetaData()
 tbl = Table('sa_tbl2', meta,
