import asyncio
import aiopg
import gc
import psycopg2
import psycopg2.extras
import psycopg2.extensions
import pytest
import socket
import time
import sys

from aiopg.connection import Connection, TIMEOUT
from aiopg.cursor import Cursor
from aiopg.utils import ensure_future, create_future
from unittest import mock


PY_341 = sys.version_info >= (3, 4, 1)


@pytest.fixture
def connect(make_connection):

    @asyncio.coroutine
    def go(**kwargs):
        conn = yield from make_connection(**kwargs)
        conn2 = yield from make_connection(**kwargs)
        cur = yield from conn2.cursor()
        yield from cur.execute("DROP TABLE IF EXISTS foo")
        yield from conn2.close()
        return conn

    return go


@asyncio.coroutine
def test_connect(connect):
    conn = yield from connect()
    assert isinstance(conn, Connection)
    assert not conn._writing
    assert conn._conn is conn.raw
    assert not conn.echo


@asyncio.coroutine
def test_simple_select(connect):
    conn = yield from connect()
    cur = yield from conn.cursor()
    assert isinstance(cur, Cursor)
    yield from cur.execute('SELECT 1')
    ret = yield from cur.fetchone()
    assert (1,) == ret


@asyncio.coroutine
def test_default_event_loop(connect, loop):
    asyncio.set_event_loop(loop)

    conn = yield from connect(no_loop=True)
    cur = yield from conn.cursor()
    assert isinstance(cur, Cursor)
    yield from cur.execute('SELECT 1')
    ret = yield from cur.fetchone()
    assert (1,) == ret
    assert conn._loop is loop


@asyncio.coroutine
def test_close(connect):
    conn = yield from connect()
    yield from conn.close()
    assert conn.closed


@asyncio.coroutine
def test_close_twice(connect):
    conn = yield from connect()
    yield from conn.close()
    yield from conn.close()
    assert conn.closed


@asyncio.coroutine
def test_with_cursor_factory(connect):
    conn = yield from connect()
    cur = yield from conn.cursor(
        cursor_factory=psycopg2.extras.DictCursor)
    yield from cur.execute('SELECT 1 AS a')
    ret = yield from cur.fetchone()
    assert 1 == ret['a']


@asyncio.coroutine
def test_closed(connect):
    conn = yield from connect()
    assert not conn.closed
    yield from conn.close()
    assert conn.closed


@asyncio.coroutine
def test_tpc(connect):
    conn = yield from connect()
    xid = yield from conn.xid(1, 'a', 'b')
    assert (1, 'a', 'b') == tuple(xid)

    with pytest.raises(psycopg2.ProgrammingError):
        yield from conn.tpc_begin(xid)

    with pytest.raises(psycopg2.ProgrammingError):
        yield from conn.tpc_prepare()

    with pytest.raises(psycopg2.ProgrammingError):
        yield from conn.tpc_commit(xid)

    with pytest.raises(psycopg2.ProgrammingError):
        yield from conn.tpc_rollback(xid)

    with pytest.raises(psycopg2.ProgrammingError):
        yield from conn.tpc_recover()


@asyncio.coroutine
def test_reset(connect):
    conn = yield from connect()

    with pytest.raises(psycopg2.ProgrammingError):
        yield from conn.reset()


@asyncio.coroutine
def test_lobject(connect):
    conn = yield from connect()

    with pytest.raises(psycopg2.ProgrammingError):
        yield from conn.lobject()


@asyncio.coroutine
def test_set_session(connect):
    conn = yield from connect()

    with pytest.raises(psycopg2.ProgrammingError):
        yield from conn.set_session()


@asyncio.coroutine
def test_dsn(connect, pg_params):
    conn = yield from connect()

    pg_params = pg_params.copy()
    pg_params['password'] = 'x' * len(pg_params['password'])
<<<<<<< HEAD

    pg_params['dbname'] = pg_params['database']
    del pg_params['database']

    pg_params['port'] = str(pg_params['port'])

    # dictionary keys are unsorted so we need this hack
    dsn_params = dict([tpl.split('=') for tpl in conn.dsn.split(' ')])
    assert dsn_params == pg_params
=======
    assert 'dbname' in conn.dsn
    assert 'user' in conn.dsn
    assert 'password' in conn.dsn
    assert 'host' in conn.dsn
    assert 'port' in conn.dsn
>>>>>>> becdc4b9


@asyncio.coroutine
def test_get_backend_pid(connect):
    conn = yield from connect()

    ret = yield from conn.get_backend_pid()
    assert 0 != ret


@asyncio.coroutine
def test_get_parameter_status(connect):
    conn = yield from connect()

    ret = yield from conn.get_parameter_status('integer_datetimes')
    assert 'on' == ret


@asyncio.coroutine
def test_cursor_factory(connect):
    conn = yield from connect(cursor_factory=psycopg2.extras.DictCursor)

    assert psycopg2.extras.DictCursor is conn.cursor_factory


@asyncio.coroutine
def test_notices(connect):
    conn = yield from connect()
    cur = yield from conn.cursor()
    yield from cur.execute("CREATE TABLE foo (id serial PRIMARY KEY);")

    if not conn.notices:
        raise pytest.skip("Notices are disabled")

    assert ['NOTICE:  CREATE TABLE will create implicit sequence '
            '"foo_id_seq" for serial column "foo.id"\n',
            'NOTICE:  CREATE TABLE / PRIMARY KEY will create '
            'implicit index "foo_pkey" for table "foo"\n'] == conn.notices


@asyncio.coroutine
def test_autocommit(connect):
    conn = yield from connect()

    assert conn.autocommit

    with pytest.raises(psycopg2.ProgrammingError):
        conn.autocommit = False

    assert conn.autocommit


@asyncio.coroutine
def test_isolation_level(connect):
    conn = yield from connect()

    assert psycopg2.extensions.ISOLATION_LEVEL_DEFAULT == conn.isolation_level
    with pytest.raises(psycopg2.ProgrammingError):
        yield from conn.set_isolation_level(
            psycopg2.extensions.ISOLATION_LEVEL_READ_COMMITTED)

    assert psycopg2.extensions.ISOLATION_LEVEL_DEFAULT == conn.isolation_level


@asyncio.coroutine
def test_encoding(connect):
    conn = yield from connect()

    assert 'UTF8' == conn.encoding
    with pytest.raises(psycopg2.ProgrammingError):
        yield from conn.set_client_encoding('ascii')

    assert 'UTF8' == conn.encoding


@asyncio.coroutine
def test_get_transaction_status(connect):
    conn = yield from connect()

    ret = yield from conn.get_transaction_status()
    assert 0 == ret


@asyncio.coroutine
def test_transaction(connect):
    conn = yield from connect()

    with pytest.raises(psycopg2.ProgrammingError):
        yield from conn.commit()

    with pytest.raises(psycopg2.ProgrammingError):
        yield from conn.rollback()


@asyncio.coroutine
def test_status(connect):
    conn = yield from connect()
    assert 1 == conn.status


@asyncio.coroutine
def test_protocol_version(connect):
    conn = yield from connect()
    assert 0 < conn.protocol_version


@asyncio.coroutine
def test_server_version(connect):
    conn = yield from connect()
    assert 0 < conn.server_version


@asyncio.coroutine
def test_cancel_noop(connect):
    conn = yield from connect()
    yield from conn.cancel()


@asyncio.coroutine
def test_cancel_pending_op(connect, loop):
    fut = asyncio.Future(loop=loop)

    @asyncio.coroutine
    def inner():
        fut.set_result(None)
        yield from cur.execute("SELECT pg_sleep(10)")

    conn = yield from connect()
    cur = yield from conn.cursor()
    task = ensure_future(inner(), loop=loop)
    yield from fut
    yield from asyncio.sleep(0.1, loop=loop)
    yield from conn.cancel()

    with pytest.raises(asyncio.CancelledError):
        yield from task


@asyncio.coroutine
def test_cancelled_connection_is_usable_asap(connect, loop):
    @asyncio.coroutine
    def inner(future, cursor):
        future.set_result(None)
        yield from cursor.execute("SELECT pg_sleep(10)")

    fut = asyncio.Future(loop=loop)
    conn = yield from connect()
    cur = yield from conn.cursor()
    task = ensure_future(inner(fut, cur), loop=loop)
    yield from fut
    yield from asyncio.sleep(0.1, loop=loop)

    task.cancel()

    delay = 0.001

    for tick in range(100):
        yield from asyncio.sleep(delay, loop=loop)
        status = conn._conn.get_transaction_status()
        if status == psycopg2.extensions.TRANSACTION_STATUS_IDLE:
            cur = yield from conn.cursor()
            yield from cur.execute("SELECT 1")
            ret = yield from cur.fetchone()
            assert (1,) == ret
            break
        delay *= 2
    else:
        assert False, "Cancelled connection transaction status never got idle"


@asyncio.coroutine
def test_cancelled_connection_is_not_usable_until_cancellation(connect, loop):
    @asyncio.coroutine
    def inner(future, cursor):
        future.set_result(None)
        yield from cursor.execute("SELECT pg_sleep(10)")

    fut = asyncio.Future(loop=loop)
    conn = yield from connect()
    cur = yield from conn.cursor()
    task = ensure_future(inner(fut, cur), loop=loop)
    yield from fut
    yield from asyncio.sleep(0.1, loop=loop)

    task.cancel()

    for i in range(100):
        yield from asyncio.sleep(0)
        if conn._cancelling:
            break
    else:
        assert False, "Connection did not start cancelling"

    cur = yield from conn.cursor()
    with pytest.raises(RuntimeError) as e:
        yield from cur.execute('SELECT 1')
    assert str(e.value) == ('cursor.execute() called while connection '
                            'is being cancelled')


@asyncio.coroutine
def test_close2(connect, loop):
    conn = yield from connect()
    conn._writing = True
    loop.add_writer(conn._fileno, conn._ready, conn._weakref)
    conn.close()
    assert not conn._writing
    assert conn.closed


@asyncio.coroutine
def test_psyco_exception(connect):
    conn = yield from connect()
    cur = yield from conn.cursor()
    with pytest.raises(psycopg2.ProgrammingError):
        yield from cur.execute('SELECT * FROM unknown_table')


def test_ready_set_exception(connect, loop):
    @asyncio.coroutine
    def go():
        conn = yield from connect()
        impl = mock.Mock()
        impl.notifies = []
        exc = psycopg2.ProgrammingError("something bad")
        impl.poll.side_effect = exc
        conn._conn = impl
        conn._writing = True
        waiter = conn._create_waiter('test')

        conn._ready(conn._weakref)
        assert not conn._writing
        return waiter

    waiter = loop.run_until_complete(go())

    with pytest.raises(psycopg2.ProgrammingError):
        loop.run_until_complete(waiter)


def test_ready_OK_with_waiter(connect, loop):
    @asyncio.coroutine
    def go():
        conn = yield from connect()
        impl = mock.Mock()
        impl.notifies = []
        impl.poll.return_value = psycopg2.extensions.POLL_OK

        # keep a reference to underlying psycopg connection, and the fd alive,
        # otherwise the event loop will fail under windows
        old_conn = conn._conn
        conn._conn = impl
        conn._writing = True
        waiter = conn._create_waiter('test')

        conn._ready(conn._weakref)
        assert not conn._writing
        assert not impl.close.called

        conn._conn = old_conn
        return waiter

    waiter = loop.run_until_complete(go())

    assert loop.run_until_complete(waiter) is None


def test_ready_POLL_ERROR(connect, loop):
    @asyncio.coroutine
    def go():
        conn = yield from connect()
        impl = mock.Mock()
        impl.notifies = []
        impl.poll.return_value = psycopg2.extensions.POLL_ERROR
        conn._conn = impl
        conn._writing = True
        waiter = conn._create_waiter('test')
        handler = mock.Mock()
        loop.set_exception_handler(handler)

        conn._ready(conn._weakref)
        handler.assert_called_with(
            loop,
            {'connection': conn,
             'message': 'Fatal error on aiopg connection: '
                        'POLL_ERROR from underlying .poll() call'})
        assert not conn._writing
        assert impl.close.called
        return waiter

    waiter = loop.run_until_complete(go())
    with pytest.raises(psycopg2.OperationalError):
        loop.run_until_complete(waiter)


def test_ready_unknown_answer(connect, loop):
    @asyncio.coroutine
    def go():
        conn = yield from connect()
        impl = mock.Mock()
        impl.notifies = []
        impl.poll.return_value = 9999
        conn._conn = impl
        conn._writing = True
        waiter = conn._create_waiter('test')
        handler = mock.Mock()
        loop.set_exception_handler(handler)

        conn._ready(conn._weakref)
        handler.assert_called_with(
            loop,
            {'connection': conn,
             'message': 'Fatal error on aiopg connection: '
                        'unknown answer 9999 from underlying .poll() call'}
            )
        assert not conn._writing
        assert impl.close.called
        return waiter

    waiter = loop.run_until_complete(go())
    with pytest.raises(psycopg2.OperationalError):
        loop.run_until_complete(waiter)


@asyncio.coroutine
def test_execute_twice(connect):
    conn = yield from connect()
    cur1 = yield from conn.cursor()
    cur2 = yield from conn.cursor()
    coro1 = cur1.execute('SELECT 1')
    fut1 = next(coro1)
    assert isinstance(fut1, asyncio.Future)
    coro2 = cur2.execute('SELECT 2')

    with pytest.raises(RuntimeError):
        next(coro2)


@asyncio.coroutine
def test_connect_to_unsupported_port(unused_port, loop, pg_params):
    port = unused_port()
    pg_params['port'] = port

    with pytest.raises(psycopg2.OperationalError):
        yield from aiopg.connect(loop=loop, timeout=3, **pg_params)


@asyncio.coroutine
def test_binary_protocol_error(connect):
    conn = yield from connect()
    s = socket.fromfd(conn._fileno, socket.AF_INET, socket.SOCK_STREAM)
    s.send(b'garbage')
    s.detach()
    cur = yield from conn.cursor()
    with pytest.raises(psycopg2.DatabaseError):
        yield from cur.execute('SELECT 1')


@asyncio.coroutine
def test_closing_in_separate_task(connect, loop):
    event = create_future(loop)

    @asyncio.coroutine
    def waiter(conn):
        cur = yield from conn.cursor()
        fut = cur.execute("SELECT pg_sleep(1000)")
        event.set_result(None)
        with pytest.raises(psycopg2.OperationalError):
            yield from fut

    @asyncio.coroutine
    def closer(conn):
        yield from event
        yield from conn.close()

    conn = yield from connect()
    yield from asyncio.gather(waiter(conn), closer(conn),
                              loop=loop)


@asyncio.coroutine
def test_connection_timeout(connect):
    timeout = 0.1
    conn = yield from connect(timeout=timeout)
    assert timeout == conn.timeout
    cur = yield from conn.cursor()
    assert timeout == cur.timeout

    t1 = time.time()
    with pytest.raises(asyncio.TimeoutError):
        yield from cur.execute("SELECT pg_sleep(1)")
    t2 = time.time()
    dt = t2 - t1
    assert 0.08 <= dt <= 0.15, dt


@asyncio.coroutine
def test_override_cursor_timeout(connect):
    timeout = 0.1
    conn = yield from connect()
    assert TIMEOUT == conn.timeout
    cur = yield from conn.cursor(timeout=timeout)
    assert timeout == cur.timeout

    t1 = time.time()
    with pytest.raises(asyncio.TimeoutError):
        yield from cur.execute("SELECT pg_sleep(1)")
    t2 = time.time()
    dt = t2 - t1
    assert 0.08 <= dt <= 0.15, dt


@asyncio.coroutine
def test_echo(connect):
    conn = yield from connect(echo=True)
    assert conn.echo


@pytest.mark.skipif(not PY_341,
                    reason="Python 3.3 doesnt support __del__ calls from GC")
@asyncio.coroutine
def test___del__(loop, pg_params, warning):
    exc_handler = mock.Mock()
    loop.set_exception_handler(exc_handler)
    conn = yield from aiopg.connect(loop=loop, **pg_params)
    with warning(ResourceWarning):
        del conn
        gc.collect()

    msg = {'connection': mock.ANY,  # conn was deleted
           'message': 'Unclosed connection'}
    if loop.get_debug():
        msg['source_traceback'] = mock.ANY
        exc_handler.assert_called_with(loop, msg)


@asyncio.coroutine
def test_notifies(connect):
    conn1 = yield from connect()
    cur1 = yield from conn1.cursor()
    conn2 = yield from connect()
    cur2 = yield from conn2.cursor()
    yield from cur1.execute('LISTEN test')
    assert conn2.notifies.empty()
    yield from cur2.execute("NOTIFY test, 'hello'")
    val = yield from conn1.notifies.get()
    assert 'test' == val.channel
    assert 'hello' == val.payload

    cur2.close()
    cur1.close()


@asyncio.coroutine
def test_close_cursor_on_timeout_error(connect):
    conn = yield from connect()
    cur = yield from conn.cursor(timeout=0.01)
    with pytest.raises(asyncio.TimeoutError):
        yield from cur.execute("SELECT pg_sleep(10)")

    assert cur.closed
    assert not conn.closed

    conn.close()


@asyncio.coroutine
def test_issue_111_crash_on_connect_error(loop):
    import aiopg.connection
    with pytest.raises(psycopg2.ProgrammingError):
        yield from aiopg.connection.connect('baddsn:1', loop=loop)


@asyncio.coroutine
def test_remove_reader_from_alive_fd(connect):
    conn = yield from connect()
    # keep a reference to underlying psycopg connection, and the fd alive
    _conn = conn._conn  # noqa
    fileno = conn._fileno

    impl = mock.Mock()
    exc = psycopg2.OperationalError('Test')
    impl.poll.side_effect = exc
    conn._conn = impl
    conn._fileno = fileno

    m_remove_reader = mock.Mock()
    conn._loop.remove_reader = m_remove_reader

    conn._ready(conn._weakref)
    assert not m_remove_reader.called

    conn.close()
    assert m_remove_reader.called_with(fileno)


@asyncio.coroutine
def test_remove_reader_from_dead_fd(connect):
    conn = yield from connect()
    fileno = conn._conn.fileno()
    _conn = conn._conn

    impl = mock.Mock()
    exc = psycopg2.OperationalError('Test')
    impl.poll.side_effect = exc
    conn._conn = impl
    conn._fileno = fileno

    _conn.close()

    m_remove_reader = mock.Mock()
    old_remove_reader = conn._loop.remove_reader
    conn._loop.remove_reader = m_remove_reader

    conn._ready(conn._weakref)
    assert m_remove_reader.called_with(fileno)

    m_remove_reader.reset_mock()
    conn.close()
    assert not m_remove_reader.called
    old_remove_reader(fileno)


@asyncio.coroutine
def test_connection_on_server_restart(connect, pg_server, docker):
    # Operation on closed connection should raise OperationalError
    conn = yield from connect()
    cur = yield from conn.cursor()
    yield from cur.execute('SELECT 1')
    ret = yield from cur.fetchone()
    assert (1,) == ret

    docker.restart(container=pg_server['Id'])

    with pytest.raises(psycopg2.OperationalError):
        yield from cur.execute('SELECT 1')
    conn.close()

    # Wait for postgres to be up and running again before moving on
    # so as the restart won't affect other tests
    delay = 0.001
    for i in range(100):
        try:
            conn = yield from connect()
            conn.close()
            break
        except psycopg2.Error:
            time.sleep(delay)
            delay *= 2
    else:
        pytest.fail("Cannot connect to the restarted server")<|MERGE_RESOLUTION|>--- conflicted
+++ resolved
@@ -150,8 +150,6 @@
 
     pg_params = pg_params.copy()
     pg_params['password'] = 'x' * len(pg_params['password'])
-<<<<<<< HEAD
-
     pg_params['dbname'] = pg_params['database']
     del pg_params['database']
 
@@ -160,13 +158,6 @@
     # dictionary keys are unsorted so we need this hack
     dsn_params = dict([tpl.split('=') for tpl in conn.dsn.split(' ')])
     assert dsn_params == pg_params
-=======
-    assert 'dbname' in conn.dsn
-    assert 'user' in conn.dsn
-    assert 'password' in conn.dsn
-    assert 'host' in conn.dsn
-    assert 'port' in conn.dsn
->>>>>>> becdc4b9
 
 
 @asyncio.coroutine
