--- conflicted
+++ resolved
@@ -16,12 +16,6 @@
 def read(f):
     return open(os.path.join(os.path.dirname(__file__), f)).read().strip()
 
-<<<<<<< HEAD
-=======
-
-extras_require = {'sa': ['sqlalchemy>=1.1'], }
-
->>>>>>> 9d9493ac
 
 def read_version():
     regexp = re.compile(r"^__version__\W*=\W*'([\d.abrc]+)'")
@@ -42,10 +36,7 @@
     'Programming Language :: Python :: 3.4',
     'Programming Language :: Python :: 3.5',
     'Programming Language :: Python :: 3.6',
-<<<<<<< HEAD
-=======
     'Programming Language :: Python :: 3.7',
->>>>>>> 9d9493ac
     'Operating System :: POSIX',
     'Operating System :: MacOS :: MacOS X',
     'Operating System :: Microsoft :: Windows',
