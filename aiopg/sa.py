"""Optional support for sqlalchemy.sql dynamic query generation."""

import asyncio
from collections import Sequence, Mapping

try:
    from sqlalchemy.dialects.postgresql.psycopg2 import PGDialect_psycopg2
    from sqlalchemy.sql import ClauseElement
except ImportError:  # pragma: no cover
    raise ImportError('aiopg.sa requires sqlalchemy')


from .connection import connect as base_connect, Connection
from .cursor import Cursor
from .pool import create_pool as base_create_pool


dialect = PGDialect_psycopg2()


@asyncio.coroutine
def connect(dsn=None, *, loop=None, **kwargs):
    return (yield from base_connect(dsn, loop=loop,
                                    _connection_factory=SAConnection,
                                    **kwargs))


@asyncio.coroutine
def create_pool(dsn=None, *, minsize=10, maxsize=10,
                loop=None, **kwargs):
    return (yield from base_create_pool(dsn,
                                        minsize=minsize,
                                        maxsize=maxsize,
                                        loop=loop,
                                        _connection_factory=SAConnection,
                                        **kwargs))


class SACursor(Cursor):

    def __init__(self, conn, impl, dialect):
        super().__init__(conn, impl)
        self._dialect = dialect

    @property
    def dialect(self):
        """sqlalchemy dialect, PGDialect_psycopg2() by default."""
        return self._dialect

    @asyncio.coroutine
    def execute(self, operation, parameters=()):
        if isinstance(operation, ClauseElement):
            assert parameters == (), ("Don't mix sqlalchemy clause "
                                      "and execution with parameters")
            compiled = operation.compile(dialect=self._dialect)
            parameters = compiled.params
            return (yield from super().execute(str(compiled), parameters))
        else:
            return (yield from super().execute(operation, parameters))

    @asyncio.coroutine
    def scalar(self, operation):
        yield from self.execute(operation)
        if self.rowcount != 1:
<<<<<<< HEAD
            raise ValueError("the result of operation execution is not scalar")
=======
            raise ValueError("operation return not exactly 1 row")
>>>>>>> 3dce4578
        ret = yield from self.fetchone()
        if isinstance(ret, Sequence):
            assert len(ret) == 1, "Bad SQL {!r}".format(operation)
            return ret[0]
        elif isinstance(ret, Mapping):
            assert len(ret) == 1, "Bad SQL {!r}".format(operation)
            return ret[next(iter(ret))]  # return the value for single key
        else:
            raise ValueError("the result of SQL execution is "
<<<<<<< HEAD
                             "something terrible ({!r})".format(ret))
        return ret
=======
                             "something terrible ({!r})")
>>>>>>> 3dce4578


class SAConnection(Connection):

    dialect = dialect

    def __init__(self, dsn, loop, waiter, **kwargs):
        super().__init__(dsn, loop, waiter, **kwargs)

    @asyncio.coroutine
    def cursor(self, name=None, cursor_factory=None,
               scrollable=None, withhold=False, dialect=dialect):
        impl = yield from self._cursor(name=name,
                                       cursor_factory=cursor_factory,
                                       scrollable=scrollable,
                                       withhold=withhold)
        return SACursor(self, impl, dialect)<|MERGE_RESOLUTION|>--- conflicted
+++ resolved
@@ -62,11 +62,7 @@
     def scalar(self, operation):
         yield from self.execute(operation)
         if self.rowcount != 1:
-<<<<<<< HEAD
-            raise ValueError("the result of operation execution is not scalar")
-=======
             raise ValueError("operation return not exactly 1 row")
->>>>>>> 3dce4578
         ret = yield from self.fetchone()
         if isinstance(ret, Sequence):
             assert len(ret) == 1, "Bad SQL {!r}".format(operation)
@@ -76,12 +72,7 @@
             return ret[next(iter(ret))]  # return the value for single key
         else:
             raise ValueError("the result of SQL execution is "
-<<<<<<< HEAD
                              "something terrible ({!r})".format(ret))
-        return ret
-=======
-                             "something terrible ({!r})")
->>>>>>> 3dce4578
 
 
 class SAConnection(Connection):
