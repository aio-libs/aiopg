import asyncio
import collections
import warnings

from psycopg2.extensions import TRANSACTION_STATUS_IDLE

<<<<<<< HEAD
from .connection import TIMEOUT, connect
from .log import logger
from .utils import (
    _PoolAcquireContextManager,
    _PoolConnectionContextManager,
    _PoolContextManager,
    _PoolCursorContextManager,
    create_future,
    ensure_future,
    get_running_loop,
)
=======
from .connection import connect, TIMEOUT
from .utils import (
    _PoolContextManager,
    _PoolConnectionContextManager,
    _PoolCursorContextManager,
    _PoolAcquireContextManager,
    ensure_future,
    create_future,
)

PY_341 = sys.version_info >= (3, 4, 1)
>>>>>>> 9fdf7b92


def create_pool(dsn=None, *, minsize=1, maxsize=10,
                timeout=TIMEOUT, pool_recycle=-1,
                enable_json=True, enable_hstore=True, enable_uuid=True,
                echo=False, on_connect=None,
                **kwargs):
    coro = Pool.from_pool_fill(
        dsn, minsize, maxsize, timeout,
        enable_json=enable_json, enable_hstore=enable_hstore,
        enable_uuid=enable_uuid, echo=echo, on_connect=on_connect,
        pool_recycle=pool_recycle, **kwargs
    )

    return _PoolContextManager(coro)


class Pool(asyncio.AbstractServer):
    """Connection pool"""

    def __init__(self, dsn, minsize, maxsize, timeout, *,
                 enable_json, enable_hstore, enable_uuid, echo,
                 on_connect, pool_recycle, **kwargs):
        if minsize < 0:
            raise ValueError("minsize should be zero or greater")
        if maxsize < minsize and maxsize != 0:
            raise ValueError("maxsize should be not less than minsize")
        self._dsn = dsn
        self._minsize = minsize
        self._loop = get_running_loop(kwargs.pop('loop', None) is not None)
        self._timeout = timeout
        self._recycle = pool_recycle
        self._enable_json = enable_json
        self._enable_hstore = enable_hstore
        self._enable_uuid = enable_uuid
        self._echo = echo
        self._on_connect = on_connect
        self._conn_kwargs = kwargs
        self._acquiring = 0
        self._free = collections.deque(maxlen=maxsize or None)
        self._cond = asyncio.Condition(loop=self._loop)
        self._used = set()
        self._terminated = set()
        self._closing = False
        self._closed = False

    @property
    def echo(self):
        return self._echo

    @property
    def minsize(self):
        return self._minsize

    @property
    def maxsize(self):
        return self._free.maxlen

    @property
    def size(self):
        return self.freesize + len(self._used) + self._acquiring

    @property
    def freesize(self):
        return len(self._free)

    @property
    def timeout(self):
        return self._timeout

    async def clear(self):
        """Close all free connections in pool."""
        async with self._cond:
            while self._free:
                conn = self._free.popleft()
                await conn.close()
            self._cond.notify()

    @property
    def closed(self):
        return self._closed

    def close(self):
        """Close pool.

        Mark all pool connections to be closed on getting back to pool.
        Closed pool doesn't allow to acquire new connections.
        """
        if self._closed:
            return
        self._closing = True

    def terminate(self):
        """Terminate pool.

        Close pool with instantly closing all acquired connections also.
        """

        self.close()

        for conn in list(self._used):
            conn.close()
            self._terminated.add(conn)

        self._used.clear()

    async def wait_closed(self):
        """Wait for closing all pool's connections."""

        if self._closed:
            return
        if not self._closing:
            raise RuntimeError(".wait_closed() should be called "
                               "after .close()")

        while self._free:
            conn = self._free.popleft()
            conn.close()

        async with self._cond:
            while self.size > self.freesize:
                await self._cond.wait()

        self._closed = True

    def acquire(self):
        """Acquire free connection from the pool."""
        coro = self._acquire()
        return _PoolAcquireContextManager(coro, self)

    @classmethod
    async def from_pool_fill(cls, *args, **kwargs):
        self = cls(*args, **kwargs)
        if self._minsize > 0:
            async with self._cond:
                await self._fill_free_pool(False)

        return self

    async def _acquire(self):
        if self._closing:
            raise RuntimeError("Cannot acquire connection after closing pool")
        async with self._cond:
            while True:
                await self._fill_free_pool(True)
                if self._free:
                    conn = self._free.popleft()
                    assert not conn.closed, conn
                    assert conn not in self._used, (conn, self._used)
                    self._used.add(conn)
                    if self._on_connect is not None:
                        await self._on_connect(conn)
                    return conn
                else:
                    await self._cond.wait()

    async def _fill_free_pool(self, override_min):
        # iterate over free connections and remove timeouted ones
        n, free = 0, len(self._free)
        while n < free:
            conn = self._free[-1]
            if conn.closed:
                self._free.pop()
            elif -1 < self._recycle < self._loop.time() - conn.last_usage:
                conn.close()
                self._free.pop()
            else:
                self._free.rotate()
            n += 1

        while self.size < self.minsize:
            self._acquiring += 1
            try:
                conn = await connect(
                    self._dsn, timeout=self._timeout,
                    enable_json=self._enable_json,
                    enable_hstore=self._enable_hstore,
                    enable_uuid=self._enable_uuid,
                    echo=self._echo,
                    **self._conn_kwargs)
                # raise exception if pool is closing
                self._free.append(conn)
                self._cond.notify()
            finally:
                self._acquiring -= 1
        if self._free:
            return

        if override_min and self.size < self.maxsize:
            self._acquiring += 1
            try:
                conn = await connect(
                    self._dsn, timeout=self._timeout,
                    enable_json=self._enable_json,
                    enable_hstore=self._enable_hstore,
                    enable_uuid=self._enable_uuid,
                    echo=self._echo,
                    **self._conn_kwargs)
                # raise exception if pool is closing
                self._free.append(conn)
                self._cond.notify()
            finally:
                self._acquiring -= 1

    async def _wakeup(self):
        async with self._cond:
            self._cond.notify()

    def release(self, conn):
        """Release free connection back to the connection pool.
        """
        fut = create_future(self._loop)
        fut.set_result(None)
        if conn in self._terminated:
            assert conn.closed, conn
            self._terminated.remove(conn)
            return fut
        assert conn in self._used, (conn, self._used)
        self._used.remove(conn)
        if not conn.closed:
            tran_status = conn._conn.get_transaction_status()
            if tran_status != TRANSACTION_STATUS_IDLE:
                warnings.warn(
                    ("Invalid transaction status on "
                     "released connection: {}").format(tran_status),
                    ResourceWarning
                )
                conn.close()
                return fut
            if self._closing:
                conn.close()
            else:
                conn.free_cursor()
                self._free.append(conn)
            fut = ensure_future(self._wakeup(), loop=self._loop)
        return fut

    async def cursor(self, name=None, cursor_factory=None,
                     scrollable=None, withhold=False, *, timeout=None):
        """XXX"""
        conn = await self.acquire()
        cur = await conn.cursor(name=name, cursor_factory=cursor_factory,
                                scrollable=scrollable, withhold=withhold,
                                timeout=timeout)
        return _PoolCursorContextManager(self, conn, cur)

    def __enter__(self):
        raise RuntimeError(
            '"await" should be used as context manager expression')

    def __exit__(self, *args):
        # This must exist because __enter__ exists, even though that
        # always raises; that's how the with-statement works.
        pass  # pragma: nocover

    def __await__(self):
        # This is not a coroutine.  It is meant to enable the idiom:
        #
        #     with (await pool) as conn:
        #         <block>
        #
        # as an alternative to:
        #
        #     conn = await pool.acquire()
        #     try:
        #         <block>
        #     finally:
        #         conn.release()
        conn = yield from self._acquire().__await__()
        return _PoolConnectionContextManager(self, conn)

    async def __aenter__(self):
        return self

    async def __aexit__(self, exc_type, exc_val, exc_tb):
        self.close()
        await self.wait_closed()

    def __del__(self):
        try:
            self._free
        except AttributeError:
            return  # frame has been cleared, __dict__ is empty
        if self._free:
            left = 0
            while self._free:
                conn = self._free.popleft()
                conn.close()
                left += 1
            warnings.warn(
                "Unclosed {} connections in {!r}".format(left, self),
                ResourceWarning)<|MERGE_RESOLUTION|>--- conflicted
+++ resolved
@@ -4,9 +4,7 @@
 
 from psycopg2.extensions import TRANSACTION_STATUS_IDLE
 
-<<<<<<< HEAD
 from .connection import TIMEOUT, connect
-from .log import logger
 from .utils import (
     _PoolAcquireContextManager,
     _PoolConnectionContextManager,
@@ -16,19 +14,6 @@
     ensure_future,
     get_running_loop,
 )
-=======
-from .connection import connect, TIMEOUT
-from .utils import (
-    _PoolContextManager,
-    _PoolConnectionContextManager,
-    _PoolCursorContextManager,
-    _PoolAcquireContextManager,
-    ensure_future,
-    create_future,
-)
-
-PY_341 = sys.version_info >= (3, 4, 1)
->>>>>>> 9fdf7b92
 
 
 def create_pool(dsn=None, *, minsize=1, maxsize=10,
