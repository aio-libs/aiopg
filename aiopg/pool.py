import asyncio
import collections


from psycopg2.extensions import TRANSACTION_STATUS_IDLE

from .connection import connect, TIMEOUT
from .log import logger


@asyncio.coroutine
def create_pool(dsn=None, *, minsize=10, maxsize=10,
                loop=None, timeout=TIMEOUT,
                enable_json=True, enable_hstore=True,
                echo=False,
                **kwargs):
    if loop is None:
        loop = asyncio.get_event_loop()

    pool = Pool(dsn, minsize, maxsize, loop, timeout,
                enable_json=enable_json, enable_hstore=enable_hstore,
                echo=echo,
                **kwargs)
    if minsize > 0:
        with (yield from pool._cond):
            yield from pool._fill_free_pool(False)
    return pool


class Pool(asyncio.AbstractServer):
    """Connection pool"""

    def __init__(self, dsn, minsize, maxsize, loop, timeout, *,
                 enable_json, enable_hstore, echo, **kwargs):
        if minsize < 0:
            raise ValueError("minsize should be zero or greater")
        if maxsize < minsize:
            raise ValueError("maxsize should be not less than minsize")
        self._dsn = dsn
        self._minsize = minsize
        self._loop = loop
        self._timeout = timeout
        self._enable_json = enable_json
        self._enable_hstore = enable_hstore
        self._echo = echo
        self._conn_kwargs = kwargs
        self._acquiring = 0
        self._free = collections.deque(maxlen=maxsize)
        self._cond = asyncio.Condition(loop=loop)
        self._used = set()
        self._closing = False

    @property
    def echo(self):
        return self._echo

    @property
    def minsize(self):
        return self._minsize

    @property
    def maxsize(self):
        return self._free.maxlen

    @property
    def size(self):
        return self.freesize + len(self._used) + self._acquiring

    @property
    def freesize(self):
        return len(self._free)

    @property
    def timeout(self):
        return self._timeout

    @asyncio.coroutine
    def clear(self):
        """Close all free connections in pool."""
        with (yield from self._cond):
            while self._free:
                conn = self._free.popleft()
                yield from conn.close()
            self._cond.notify()

    def close(self):
        self._closing = True

    @asyncio.coroutine
    def wait_closed(self):
        with (yield from self._cond):
            while self.size > self.freesize:
                yield from self._cond.wait()
        while self._free:
            conn = self._free.popleft()
            conn._close()

    @asyncio.coroutine
    def acquire(self):
        """Acquire free connection from the pool."""
        if self._closing:
            raise RuntimeError("Cannot acquire connection after closing pool")
        with (yield from self._cond):
            while True:
                yield from self._fill_free_pool(True)
                if self._free:
                    conn = self._free.popleft()
                    assert not conn.closed, conn
                    assert conn not in self._used, (conn, self._used)
                    self._used.add(conn)
                    return conn
                else:
                    yield from self._cond.wait()

    @asyncio.coroutine
    def _fill_free_pool(self, override_min):
        while self.size < self.minsize:
<<<<<<< HEAD
            self._acquiring += 1
            try:
                conn = yield from connect(
                    self._dsn, loop=self._loop, timeout=self._timeout,
                    enable_json=self._enable_json,
                    enable_hstore=self._enable_hstore,
                    **self._conn_kwargs)
                self._free.append(conn)
                self._cond.notify()
            finally:
                self._acquiring -= 1
        if self._free:
=======
            conn = yield from connect(
                self._dsn, loop=self._loop, timeout=self._timeout,
                enable_json=self._enable_json,
                enable_hstore=self._enable_hstore,
                echo=self._echo,
                **self._conn_kwargs)
            yield from self._free.put(conn)
        if not self._free.empty():
>>>>>>> a2d86384
            return

        if override_min and self.size < self.maxsize:
<<<<<<< HEAD
            self._acquiring += 1
            try:
                conn = yield from connect(
                    self._dsn, loop=self._loop, timeout=self._timeout,
                    enable_json=self._enable_json,
                    enable_hstore=self._enable_hstore,
                    **self._conn_kwargs)
                self._free.append(conn)
                self._cond.notify()
                return
            finally:
                self._acquiring -= 1

    def _wakeup(self):
        with (yield from self._cond):
            self._cond.notify()
=======
            conn = yield from connect(
                self._dsn, loop=self._loop, timeout=self._timeout,
                enable_json=self._enable_json,
                enable_hstore=self._enable_hstore,
                echo=self._echo,
                **self._conn_kwargs)
            yield from self._free.put(conn)
>>>>>>> a2d86384

    def release(self, conn):
        """Release free connection back to the connection pool.

        This is NOT a coroutine.
        """
        assert conn in self._used, (conn, self._used)
        self._used.remove(conn)
        if not conn.closed:
            tran_status = conn._conn.get_transaction_status()
            if tran_status != TRANSACTION_STATUS_IDLE:
                logger.warning(
                    "Invalid transaction status on released connection: %d",
                    tran_status)
                conn._close()
                return
            while self.size >= self.maxsize:
                conn2 = self._free.popleft()
                conn2._close()
            self._free.append(conn)
            asyncio.Task(self._wakeup(), loop=self._loop)

    @asyncio.coroutine
    def cursor(self, name=None, cursor_factory=None,
               scrollable=None, withhold=False, *, timeout=None):
        """XXX"""
        conn = yield from self.acquire()
        cur = yield from conn.cursor(name=name, cursor_factory=cursor_factory,
                                     scrollable=scrollable, withhold=withhold,
                                     timeout=timeout)
        return _CursorContextManager(self, conn, cur)

    def __enter__(self):
        raise RuntimeError(
            '"yield from" should be used as context manager expression')

    def __exit__(self, *args):
        # This must exist because __enter__ exists, even though that
        # always raises; that's how the with-statement works.
        pass  # pragma: nocover

    def __iter__(self):
        # This is not a coroutine.  It is meant to enable the idiom:
        #
        #     with (yield from pool) as conn:
        #         <block>
        #
        # as an alternative to:
        #
        #     conn = yield from pool.acquire()
        #     try:
        #         <block>
        #     finally:
        #         conn.release()
        conn = yield from self.acquire()
        return _ConnectionContextManager(self, conn)


class _ConnectionContextManager:
    """Context manager.

    This enables the following idiom for acquiring and releasing a
    connection around a block:

        with (yield from pool) as conn:
            cur = yield from conn.cursor()

    while failing loudly when accidentally using:

        with pool:
            <block>
    """

    __slots__ = ('_pool', '_conn')

    def __init__(self, pool, conn):
        self._pool = pool
        self._conn = conn

    def __enter__(self):
        return self._conn

    def __exit__(self, *args):
        try:
            self._pool.release(self._conn)
        finally:
            self._pool = None
            self._conn = None


class _CursorContextManager:
    """Context manager.

    This enables the following idiom for acquiring and releasing a
    cursor around a block:

        with (yield from pool.cursor()) as cur:
            yield from cur.execute("SELECT 1")

    while failing loudly when accidentally using:

        with pool:
            <block>
    """

    __slots__ = ('_pool', '_conn', '_cur')

    def __init__(self, pool, conn, cur):
        self._pool = pool
        self._conn = conn
        self._cur = cur

    def __enter__(self):
        return self._cur

    def __exit__(self, *args):
        try:
            self._cur._impl.close()
            self._pool.release(self._conn)
        finally:
            self._pool = None
            self._conn = None
            self._cur = None<|MERGE_RESOLUTION|>--- conflicted
+++ resolved
@@ -115,58 +115,38 @@
     @asyncio.coroutine
     def _fill_free_pool(self, override_min):
         while self.size < self.minsize:
-<<<<<<< HEAD
             self._acquiring += 1
             try:
                 conn = yield from connect(
                     self._dsn, loop=self._loop, timeout=self._timeout,
                     enable_json=self._enable_json,
                     enable_hstore=self._enable_hstore,
+                    echo=self._echo,
                     **self._conn_kwargs)
                 self._free.append(conn)
                 self._cond.notify()
             finally:
                 self._acquiring -= 1
         if self._free:
-=======
-            conn = yield from connect(
-                self._dsn, loop=self._loop, timeout=self._timeout,
-                enable_json=self._enable_json,
-                enable_hstore=self._enable_hstore,
-                echo=self._echo,
-                **self._conn_kwargs)
-            yield from self._free.put(conn)
-        if not self._free.empty():
->>>>>>> a2d86384
             return
 
         if override_min and self.size < self.maxsize:
-<<<<<<< HEAD
             self._acquiring += 1
             try:
                 conn = yield from connect(
                     self._dsn, loop=self._loop, timeout=self._timeout,
                     enable_json=self._enable_json,
                     enable_hstore=self._enable_hstore,
+                    echo=self._echo,
                     **self._conn_kwargs)
                 self._free.append(conn)
                 self._cond.notify()
-                return
             finally:
                 self._acquiring -= 1
 
     def _wakeup(self):
         with (yield from self._cond):
             self._cond.notify()
-=======
-            conn = yield from connect(
-                self._dsn, loop=self._loop, timeout=self._timeout,
-                enable_json=self._enable_json,
-                enable_hstore=self._enable_hstore,
-                echo=self._echo,
-                **self._conn_kwargs)
-            yield from self._free.put(conn)
->>>>>>> a2d86384
 
     def release(self, conn):
         """Release free connection back to the connection pool.
