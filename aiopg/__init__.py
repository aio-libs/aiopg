import re
import sys
from collections import namedtuple

from .connection import connect, Connection, TIMEOUT as DEFAULT_TIMEOUT
from .cursor import Cursor
from .pool import create_pool, Pool
from .transaction import IsolationLevel, Transaction

__all__ = ('connect', 'create_pool', 'Connection', 'Cursor', 'Pool',
           'version', 'version_info', 'DEFAULT_TIMEOUT', 'IsolationLevel',
           'Transaction')

<<<<<<< HEAD
__version__ = '0.14.0'
=======
__version__ = '0.15.0'
>>>>>>> 9d9493ac

version = __version__ + ' , Python ' + sys.version

VersionInfo = namedtuple('VersionInfo',
                         'major minor micro releaselevel serial')


def _parse_version(ver):
    RE = (r'^(?P<major>\d+)\.(?P<minor>\d+)\.'
          '(?P<micro>\d+)((?P<releaselevel>[a-z]+)(?P<serial>\d+)?)?$')
    match = re.match(RE, ver)
    try:
        major = int(match.group('major'))
        minor = int(match.group('minor'))
        micro = int(match.group('micro'))
        levels = {'c': 'candidate',
                  'a': 'alpha',
                  'b': 'beta',
                  None: 'final'}
        releaselevel = levels[match.group('releaselevel')]
        serial = int(match.group('serial')) if match.group('serial') else 0
        return VersionInfo(major, minor, micro, releaselevel, serial)
    except Exception:
        raise ImportError("Invalid package version {}".format(ver))


version_info = _parse_version(__version__)

# make pyflakes happy
(connect, create_pool, Connection, Cursor, Pool, DEFAULT_TIMEOUT,
 IsolationLevel, Transaction)<|MERGE_RESOLUTION|>--- conflicted
+++ resolved
@@ -11,11 +11,7 @@
            'version', 'version_info', 'DEFAULT_TIMEOUT', 'IsolationLevel',
            'Transaction')
 
-<<<<<<< HEAD
-__version__ = '0.14.0'
-=======
-__version__ = '0.15.0'
->>>>>>> 9d9493ac
+__version__ = '0.16.0'
 
 version = __version__ + ' , Python ' + sys.version
 
