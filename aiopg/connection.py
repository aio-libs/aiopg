--- conflicted
+++ resolved
@@ -7,25 +7,14 @@
 import traceback
 import warnings
 import weakref
+from collections.abc import Mapping
 
 import psycopg2
 from psycopg2 import extras
-<<<<<<< HEAD
 from psycopg2.extensions import POLL_ERROR, POLL_OK, POLL_READ, POLL_WRITE
 
 from .cursor import Cursor
 from .utils import _ContextManager, create_future, get_running_loop
-=======
-from psycopg2.extensions import (
-    POLL_OK,
-    POLL_READ,
-    POLL_WRITE,
-    POLL_ERROR,
-)
-
-from .cursor import Cursor
-from .utils import _ContextManager, create_future
->>>>>>> 9fdf7b92
 
 __all__ = ('connect',)
 
@@ -34,27 +23,6 @@
 # Windows specific error code, not in errno for some reason, and doesnt map
 # to OSError.errno EBADF
 WSAENOTSOCK = 10038
-
-
-async def _enable_hstore(conn):
-    cur = await conn.cursor()
-    await cur.execute("""\
-        SELECT t.oid, typarray
-        FROM pg_type t JOIN pg_namespace ns
-            ON typnamespace = ns.oid
-        WHERE typname = 'hstore';
-        """)
-    rv0, rv1 = [], []
-    async for oids in cur:
-        if isinstance(oids, dict):
-            rv0.append(oids['oid'])
-            rv1.append(oids['typarray'])
-        else:
-            rv0.append(oids[0])
-            rv1.append(oids[1])
-
-    cur.close()
-    return tuple(rv0), tuple(rv1)
 
 
 def connect(dsn=None, *, timeout=TIMEOUT, enable_json=True,
@@ -105,7 +73,10 @@
         self._enable_uuid = enable_uuid
         self._loop = get_running_loop(kwargs.pop('loop', None) is not None)
         self._waiter = create_future(self._loop)
-        self._conn = psycopg2.connect(dsn, async_=True, **kwargs)
+
+        kwargs['async_'] = kwargs.pop('async', True)
+        self._conn = psycopg2.connect(dsn, **kwargs)
+
         self._dsn = self._conn.dsn
         assert self._conn.isexecuting(), "Is conn an async at all???"
         self._fileno = self._conn.fileno()
@@ -115,13 +86,8 @@
         self._cancelling = False
         self._cancellation_waiter = None
         self._echo = echo
-<<<<<<< HEAD
-        self._conn_cursor = None
+        self._cursor_instance = None
         self._notifies = asyncio.Queue(loop=self._loop)
-=======
-        self._cursor_instance = None
-        self._notifies = asyncio.Queue(loop=loop)
->>>>>>> 9fdf7b92
         self._weakref = weakref.ref(self)
         self._loop.add_reader(self._fileno, self._ready, self._weakref)
 
@@ -164,7 +130,6 @@
                     # chain exception otherwise
                     exc2.__cause__ = exc
                     exc = exc2
-
             if waiter is not None and not waiter.done():
                 waiter.set_exception(exc)
         else:
@@ -277,10 +242,10 @@
             connection will be closed
         """
         self._last_usage = self._loop.time()
-        core = self._cursor(name=name, cursor_factory=cursor_factory,
+        coro = self._cursor(name=name, cursor_factory=cursor_factory,
                             scrollable=scrollable, withhold=withhold,
                             timeout=timeout)
-        return _ContextManager(core)
+        return _ContextManager(coro)
 
     async def _cursor(self, name=None, cursor_factory=None,
                       scrollable=None, withhold=False, timeout=None):
@@ -339,6 +304,7 @@
     def free_cursor(self):
         if not self.closed_cursor:
             self._cursor_instance.close()
+            self._cursor_instance = None
 
     def close(self):
         self._close()
@@ -558,6 +524,28 @@
         """Return notification queue."""
         return self._notifies
 
+    async def _get_oids(self):
+        cur = await self.cursor()
+        rv0, rv1 = [], []
+        try:
+            await cur.execute(
+                "SELECT t.oid, typarray "
+                "FROM pg_type t JOIN pg_namespace ns ON typnamespace = ns.oid "
+                "WHERE typname = 'hstore';"
+            )
+
+            async for oids in cur:
+                if isinstance(oids, Mapping):
+                    rv0.append(oids['oid'])
+                    rv1.append(oids['typarray'])
+                else:
+                    rv0.append(oids[0])
+                    rv1.append(oids[1])
+        finally:
+            cur.close()
+
+        return tuple(rv0), tuple(rv1)
+
     async def _connect(self):
         try:
             await self._poll(self._waiter, self._timeout)
@@ -569,7 +557,7 @@
         if self._enable_uuid:
             extras.register_uuid(conn_or_curs=self._conn)
         if self._enable_hstore:
-            oids = await _enable_hstore(self)
+            oids = await self._get_oids()
             if oids is not None:
                 oid, array_oid = oids
                 extras.register_hstore(
