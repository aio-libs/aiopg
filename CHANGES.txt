CHANGES
-------

<<<<<<< HEAD
0.3.0 (XXXX-XX-XX)
^^^^^^^^^^^^^^^^^^

=======
0.2.2 (2014-06-07)
^^^^^^^^^^^^^^^^^^

* Fix bug with passing parameters into SAConnection.execute when
  executing raw SQL expression.

>>>>>>> 317dea43
0.2.1 (2014-05-08)
^^^^^^^^^^^^^^^^^^

* Close connection with invalid transaction status on returning to pool.

0.2.0 (2014-05-04)
^^^^^^^^^^^^^^^^^^

* Implemented optional support for sqlalchemy functional sql layer.

0.1.0 (2014-04-06)
^^^^^^^^^^^^^^^^^^

* Implemented plain connections: connect, Connection, Cursor

* Implemented database pools: create_pool and Pool<|MERGE_RESOLUTION|>--- conflicted
+++ resolved
@@ -1,18 +1,15 @@
 CHANGES
 -------
 
-<<<<<<< HEAD
 0.3.0 (XXXX-XX-XX)
 ^^^^^^^^^^^^^^^^^^
 
-=======
 0.2.2 (2014-06-07)
 ^^^^^^^^^^^^^^^^^^
 
 * Fix bug with passing parameters into SAConnection.execute when
   executing raw SQL expression.
 
->>>>>>> 317dea43
 0.2.1 (2014-05-08)
 ^^^^^^^^^^^^^^^^^^
 
