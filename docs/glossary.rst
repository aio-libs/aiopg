--- conflicted
+++ resolved
@@ -38,7 +38,6 @@
 
       http://www.postgresql.org/
 
-<<<<<<< HEAD
    PostgreSQL Error Codes
 
        All messages emitted by the PostgreSQL server are assigned
@@ -47,10 +46,7 @@
 
        https://www.postgresql.org/docs/current/errcodes-appendix.html#ERRCODES-TABLE
 
-   psycopg2
-=======
    psycopg2-binary
->>>>>>> b76222ae
 
       Psycopg is the most popular PostgreSQL database adapter for
       the Python programming language.
